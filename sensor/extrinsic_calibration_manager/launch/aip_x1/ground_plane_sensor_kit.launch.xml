--- conflicted
+++ resolved
@@ -1,20 +1,10 @@
 <?xml version="1.0" encoding="UTF-8"?>
 <launch>
-<<<<<<< HEAD
-  <arg name="vehicle_id" default="default"/>
-  <let name="sensor_model" value="aip_x1"/>
-  <let name="base_frame" value="base_link"/>
-  <let name="parent_frame" value="sensor_kit_base_link"/>
-  <let name="pointcloud_topic" value="/sensing/lidar/top/pointcloud_raw"/>
-  <let name="rviz_profile" value="$(find-pkg-share extrinsic_ground_plane_calibrator)/rviz/velodyne_top.rviz"/>
-=======
-
   <arg name="vehicle_id" default="default" />
   <let name="sensor_model" value="aip_x1" />
   <let name="base_frame" value="base_link" />
   <let name="parent_frame" value="sensor_kit_base_link" />
   <let name="rviz_profile" value="$(find-pkg-share extrinsic_ground_plane_calibrator)/rviz/velodyne_top.rviz" />
->>>>>>> 5a918a6c
   <arg name="rviz" default="true"/>
 
   <!-- extrinsic_calibration_client -->
@@ -30,26 +20,15 @@
   <node pkg="extrinsic_calibration_manager" exec="extrinsic_calibration_manager" name="extrinsic_calibration_manager" output="screen">
     <param name="parent_frame" value="$(var parent_frame)"/>
     <param name="child_frames" value="
-<<<<<<< HEAD
-    [velodyne_top_base_link]"/>
-=======
     [velodyne_top_base_link,
     livox_front_left_base_link,
     livox_front_center_base_link,
     livox_front_right_base_link]" />
->>>>>>> 5a918a6c
   </node>
 
   <!-- velodyne_top_base_link: extrinsic_ground_plane_calibrator -->
   <group>
     <include file="$(find-pkg-share extrinsic_ground_plane_calibrator)/launch/calibrator.launch.xml">
-<<<<<<< HEAD
-      <arg name="ns" value="$(var parent_frame)/velodyne_top_base_link"/>
-      <arg name="base_frame" value="$(var base_frame)"/>
-      <arg name="parent_frame" value="$(var parent_frame)"/>
-      <arg name="child_frame" value="velodyne_top_base_link"/>
-      <arg name="pointcloud_topic" value="$(var pointcloud_topic)"/>
-=======
       <arg name="ns" value="$(var parent_frame)/velodyne_top_base_link" />
       <arg name="base_frame" value="$(var base_frame)" />
       <arg name="parent_frame" value="$(var parent_frame)" />
@@ -88,9 +67,9 @@
       <arg name="parent_frame" value="$(var parent_frame)" />
       <arg name="child_frame" value="livox_front_right_base_link" />
       <arg name="pointcloud_topic" value="/sensing/lidar/front_right/livox/lidar" />
->>>>>>> 5a918a6c
     </include>
   </group>
 
   <node pkg="rviz2" exec="rviz2" name="rviz2" output="screen" args="-d $(var rviz_profile)" if="$(var rviz)"/>
+
 </launch>